extern crate nalgebra_glm as glm;

use std::cell::{OnceCell, RefCell};
use std::sync::Arc;
use std::time::Duration;

use glm::identity;
use tracing::{event, Level};
use vulkano::format::Format;
use vulkano::image::SampleCount;
use vulkano::render_pass::{AttachmentDescription, AttachmentLoadOp, AttachmentStoreOp};

<<<<<<< HEAD
use gtether::{Application, Engine, EngineBuilder, EngineMetadata, Registry};
use gtether::console::{Console, ConsoleStdinReader};
use gtether::console::command::{Command, CommandError, CommandRegistry, CommandTree, ParamCountCheck};
use gtether::gui::window::{CreateWindowInfo, WindowAttributes};
use gtether::render::render_pass::EngineRenderPassBuilder;
=======
use gtether::{Engine, EngineBuilder, EngineMetadata, Application, Registry};
use gtether::gui::input::{InputDelegate, InputDelegateEvent, InputStateLayer, KeyCode};
use gtether::render::render_pass::EngineRenderPassBuilder;
use gtether::gui::window::{CreateWindowInfo, WindowAttributes, WindowHandle};
>>>>>>> d73e7ae9

use crate::render::{MN, Uniform, UniformSet, VP};
use crate::render::ambient::{AmbientLight, AmbientRenderer};
use crate::render::cube::CubeRenderer;
use crate::render::directional::{DirectionalRenderer, PointLight};

mod render;

<<<<<<< HEAD
#[derive(Debug)]
struct AmbientLightCommand {
    ambient_light: Arc<Uniform<AmbientLight>>,
}

impl Command for AmbientLightCommand {
    fn handle(&self, parameters: &[String]) -> Result<(), CommandError> {
        ParamCountCheck::Equal(3).check(parameters.len() as u32)?;

        let r: f32 = parameters[0].parse()
            .map_err(|e| CommandError::CommandFailure(Box::new(e)))?;
        let g: f32 = parameters[1].parse()
            .map_err(|e| CommandError::CommandFailure(Box::new(e)))?;
        let b: f32 = parameters[2].parse()
            .map_err(|e| CommandError::CommandFailure(Box::new(e)))?;

        self.ambient_light.set(AmbientLight::new(r, g, b, 1.0));

        Ok(())
    }
}

#[derive(Debug)]
struct PointLightListCommand {
    point_lights: Arc<UniformSet<PointLight>>,
}

impl Command for PointLightListCommand {
    fn handle(&self, parameters: &[String]) -> Result<(), CommandError> {
        ParamCountCheck::Equal(0).check(parameters.len() as u32)?;

        for (idx, point_light) in self.point_lights.get().into_iter().enumerate() {
            event!(Level::INFO, "{idx}: {point_light:?}");
        }

        Ok(())
    }
}

#[derive(Debug)]
struct PointLightDeleteCommand {
    point_lights: Arc<UniformSet<PointLight>>,
}

impl Command for PointLightDeleteCommand {
    fn handle(&self, parameters: &[String]) -> Result<(), CommandError> {
        ParamCountCheck::Equal(1).check(parameters.len() as u32)?;

        let mut point_lights = self.point_lights.get();

        let idx: usize = parameters[0].parse()
            .map_err(|e| CommandError::CommandFailure(Box::new(e)))?;

        if idx >= point_lights.len() {
            return Err(CommandError::CommandFailure(format!("Index out of bounds: {idx}").as_str().into()))
        }

        point_lights.remove(idx);
        self.point_lights.set(point_lights);

        Ok(())
    }
}

#[derive(Debug)]
struct PointLightAddCommand {
    point_lights: Arc<UniformSet<PointLight>>,
}

impl Command for PointLightAddCommand {
    fn handle(&self, parameters: &[String]) -> Result<(), CommandError> {
        ParamCountCheck::OneOf(vec![
            ParamCountCheck::Equal(3),
            ParamCountCheck::Equal(6),
        ]).check(parameters.len() as u32)?;

        let x: f32 = parameters[0].parse()
            .map_err(|e| CommandError::CommandFailure(Box::new(e)))?;
        let y: f32 = parameters[1].parse()
            .map_err(|e| CommandError::CommandFailure(Box::new(e)))?;
        let z: f32 = parameters[2].parse()
            .map_err(|e| CommandError::CommandFailure(Box::new(e)))?;

        let mut r: f32 = 1.0;
        let mut g: f32 = 1.0;
        let mut b: f32 = 1.0;
        if parameters.len() == 6 {
            r = parameters[3].parse()
                .map_err(|e| CommandError::CommandFailure(Box::new(e)))?;
            g = parameters[4].parse()
                .map_err(|e| CommandError::CommandFailure(Box::new(e)))?;
            b = parameters[5].parse()
                .map_err(|e| CommandError::CommandFailure(Box::new(e)))?;
        }

        let mut point_lights = self.point_lights.get();
        point_lights.push(PointLight {
            position: [x, y, z, 1.0],
            color: [r, g, b],
        });
        self.point_lights.set(point_lights);

        Ok(())
=======
#[derive(Clone, Debug)]
struct Camera {
    pos: glm::TVec3<f32>,
    orient: glm::TVec3<f32>,
    up: glm::TVec3<f32>,
}

impl Default for Camera {
    fn default() -> Self {
        Self {
            pos: glm::vec3(0.0, 0.0, 0.1),
            orient: glm::vec3(0.0, 0.0, -1.0),
            up: glm::vec3(0.0, 1.0, 0.0),
        }
    }
}

impl Camera {
    #[inline]
    fn view(&self) -> glm::TMat4<f32> {
        glm::look_at(&self.pos, &(self.pos + self.orient()), &self.up)
    }

    #[inline]
    fn orient(&self) -> glm::TVec3<f32> {
        self.orient.normalize()
    }

    #[inline]
    fn right(&self) -> glm::TVec3<f32> {
        self.orient.cross(&self.up).normalize()
>>>>>>> d73e7ae9
    }
}

struct AppCore {
    window: OnceCell<WindowHandle>,
    mn: OnceCell<Arc<Uniform<MN>>>,
    vp: OnceCell<Arc<Uniform<VP>>>,
    camera: RefCell<Camera>,
    input: OnceCell<InputDelegate>,
}

impl AppCore {
    fn new() -> Self {
        Self {
            window: OnceCell::new(),
            mn: OnceCell::new(),
            vp: OnceCell::new(),
            camera: RefCell::new(Camera::default()),
            input: OnceCell::new(),
        }
    }
}

impl Application for AppCore {
    fn init(&self, _engine: &Engine<Self>, registry: &mut Registry) {
        let mut console = Console::default();

        let mut model = identity();
        model = glm::translate(&model, &glm::vec3(0.0, 0.0, -5.0));
        model = glm::rotate_normalized_axis(&model, 1.0, &glm::vec3(0.0, 1.0, 0.0));
        model = glm::rotate_normalized_axis(&model, 1.0, &glm::vec3(1.0, 0.0, 0.0));
        model = glm::rotate_normalized_axis(&model, 1.0, &glm::vec3(0.0, 0.0, 1.0));

        let window = registry.window.create_window(CreateWindowInfo {
            attributes: WindowAttributes::default()
                .with_title("Windowing Test"),
            ..Default::default()
        });
        window.set_cursor_visible(false);

        let cube_renderer = CubeRenderer::new(window.render_target());
        let mn = cube_renderer.mn().clone();
        mn.set(MN::new(model));
        let vp = cube_renderer.vp().clone();
        vp.set(VP {
            view: self.camera.borrow().view(),
            projection: identity(),
        });

        let ambient_renderer = AmbientRenderer::new(window.render_target());
        let ambient_light = ambient_renderer.light().clone();
        console.register_command("ambient", Box::new(AmbientLightCommand {
            ambient_light,
        })).unwrap();

        let directional_renderer = DirectionalRenderer::new(window.render_target());
        let point_lights = directional_renderer.lights().clone();
        point_lights.set(vec![
            PointLight {
                position: [-4.0, -4.0, 0.0, 1.0],
                color: [0.8, 0.8, 0.8],
            },
        ]);

        let mut point_light_subcommands = CommandTree::default();
        point_light_subcommands.register_command("list", Box::new(PointLightListCommand {
            point_lights: point_lights.clone()
        })).unwrap();
        point_light_subcommands.register_alias("l", "list").unwrap();
        point_light_subcommands.register_command("delete", Box::new(PointLightDeleteCommand {
            point_lights: point_lights.clone()
        })).unwrap();
        point_light_subcommands.register_alias("del", "delete").unwrap();
        point_light_subcommands.register_alias("d", "delete").unwrap();
        point_light_subcommands.register_command("add", Box::new(PointLightAddCommand {
            point_lights: point_lights.clone()
        })).unwrap();
        point_light_subcommands.register_alias("a", "add").unwrap();
        console
            .register_command("point", Box::new(point_light_subcommands)).unwrap()
            .register_alias("points", "point").unwrap();

        let render_pass = EngineRenderPassBuilder::new(window.render_target())
            .attachment("color".into(), AttachmentDescription {
                format: Format::A2B10G10R10_UNORM_PACK32,
                samples: SampleCount::Sample1,
                load_op: AttachmentLoadOp::Clear,
                store_op: AttachmentStoreOp::DontCare,
                ..Default::default()
            }, Some([0.0, 0.0, 0.0, 1.0].into()))
            .attachment("normals".into(), AttachmentDescription {
                format: Format::R16G16B16A16_SFLOAT,
                samples: SampleCount::Sample1,
                load_op: AttachmentLoadOp::Clear,
                store_op: AttachmentStoreOp::DontCare,
                ..Default::default()
            }, Some([0.0, 0.0, 0.0, 1.0].into()))
            .attachment("depth".into(), AttachmentDescription {
                format: Format::D16_UNORM,
                samples: SampleCount::Sample1,
                load_op: AttachmentLoadOp::Clear,
                store_op: AttachmentStoreOp::DontCare,
                ..Default::default()
            }, Some(1.0.into()))
            .final_color_attachment("final_color".into(), [0.0, 0.0, 0.0, 1.0].into())
            .begin_subpass()
            .color_attachment("color".into())
            .color_attachment("normals".into())
            .depth_stencil_attachment("depth".into())
            .handler(Box::new(cube_renderer))
            .end_subpass()
            .begin_subpass()
            .input_attachment("color".into())
            .input_attachment("normals".into())
            .color_attachment("final_color".into())
            .handler(Box::new(ambient_renderer))
            .handler(Box::new(directional_renderer))
            .end_subpass()
            .build();
        window.set_render_pass(render_pass);

        self.input.set(window.input_state().create_delegate()).unwrap();
        self.window.set(window).unwrap();
        self.mn.set(mn).unwrap();
<<<<<<< HEAD

        let console = Arc::new(console);
        ConsoleStdinReader::start(&console);
=======
        self.vp.set(vp).unwrap();
>>>>>>> d73e7ae9
    }

    fn tick(&self, engine: &Engine<Self>, delta: Duration) {
        let window = self.window.get().unwrap();

        let mn = self.mn.get().unwrap();
        let model = mn.get();
        mn.set(MN::new(glm::rotate_normalized_axis(
            &model.model,
            delta.as_secs_f32(),
            &glm::vec3(0.0, 0.0, 1.0),
        )));

        let speed = 5.0;
        let rotate_speed = 0.001;
        let distance = delta.as_secs_f32() * speed;

        let mut changed = false;
        let mut camera = self.camera.borrow_mut();
        let mut orient = camera.orient();
        let right = camera.right();

        for event in self.input.get().unwrap().events() {
            match event {
                InputDelegateEvent::MouseMotion(motion) => {
                    let mut rotate_matrix = identity();
                    // Avoid miniscule calculations
                    if motion.y.abs() > 0.01 {
                        rotate_matrix = glm::rotate(&rotate_matrix, (motion.y as f32) * rotate_speed, &right);
                        changed = true;
                    }
                    if motion.x.abs() > 0.01 {
                        rotate_matrix = glm::rotate(&rotate_matrix, (-motion.x as f32) * rotate_speed, &camera.up);
                        changed = true;
                    }

                    if changed {
                        let wide_orient = glm::vec4(orient.x, orient.y, orient.z, 1.0);
                        orient = glm::vec4_to_vec3(&(rotate_matrix * wide_orient));
                        camera.orient = orient;
                    }
                },
                _ => {},
            }
        }

        if window.input_state().is_key_pressed(KeyCode::KeyW, None).unwrap() {
            camera.pos += orient * distance;
            changed = true;
        }
        if window.input_state().is_key_pressed(KeyCode::KeyS, None).unwrap() {
            camera.pos += orient * -distance;
            changed = true;
        }
        if window.input_state().is_key_pressed(KeyCode::KeyD, None).unwrap() {
            camera.pos += right * distance;
            changed = true;
        }
        if window.input_state().is_key_pressed(KeyCode::KeyA, None).unwrap() {
            camera.pos += right * -distance;
            changed = true;
        }

        if changed {
            let vp_uniform = self.vp.get().unwrap();
            let mut vp = vp_uniform.get();
            vp.view = camera.view();
            vp_uniform.set(vp);
        }

        if window.input_state().is_key_pressed(KeyCode::Escape, None).unwrap() {
            engine.request_exit();
        }
    }
}

fn main() {
    tracing_subscriber::fmt::init();

    let core = AppCore::new();

    EngineBuilder::new()
        .metadata(EngineMetadata {
            application_name: Some(String::from("gTether Example - windows")),
            ..Default::default()
        })
        .app(core)
        .build()
        .start();
}<|MERGE_RESOLUTION|>--- conflicted
+++ resolved
@@ -10,18 +10,12 @@
 use vulkano::image::SampleCount;
 use vulkano::render_pass::{AttachmentDescription, AttachmentLoadOp, AttachmentStoreOp};
 
-<<<<<<< HEAD
 use gtether::{Application, Engine, EngineBuilder, EngineMetadata, Registry};
 use gtether::console::{Console, ConsoleStdinReader};
 use gtether::console::command::{Command, CommandError, CommandRegistry, CommandTree, ParamCountCheck};
-use gtether::gui::window::{CreateWindowInfo, WindowAttributes};
+use gtether::gui::input::{InputDelegate, InputDelegateEvent, InputStateLayer, KeyCode};
+use gtether::gui::window::{CreateWindowInfo, WindowAttributes, WindowHandle};
 use gtether::render::render_pass::EngineRenderPassBuilder;
-=======
-use gtether::{Engine, EngineBuilder, EngineMetadata, Application, Registry};
-use gtether::gui::input::{InputDelegate, InputDelegateEvent, InputStateLayer, KeyCode};
-use gtether::render::render_pass::EngineRenderPassBuilder;
-use gtether::gui::window::{CreateWindowInfo, WindowAttributes, WindowHandle};
->>>>>>> d73e7ae9
 
 use crate::render::{MN, Uniform, UniformSet, VP};
 use crate::render::ambient::{AmbientLight, AmbientRenderer};
@@ -30,7 +24,6 @@
 
 mod render;
 
-<<<<<<< HEAD
 #[derive(Debug)]
 struct AmbientLightCommand {
     ambient_light: Arc<Uniform<AmbientLight>>,
@@ -134,7 +127,9 @@
         self.point_lights.set(point_lights);
 
         Ok(())
-=======
+    }
+}
+
 #[derive(Clone, Debug)]
 struct Camera {
     pos: glm::TVec3<f32>,
@@ -166,7 +161,6 @@
     #[inline]
     fn right(&self) -> glm::TVec3<f32> {
         self.orient.cross(&self.up).normalize()
->>>>>>> d73e7ae9
     }
 }
 
@@ -291,13 +285,10 @@
         self.input.set(window.input_state().create_delegate()).unwrap();
         self.window.set(window).unwrap();
         self.mn.set(mn).unwrap();
-<<<<<<< HEAD
+        self.vp.set(vp).unwrap();
 
         let console = Arc::new(console);
         ConsoleStdinReader::start(&console);
-=======
-        self.vp.set(vp).unwrap();
->>>>>>> d73e7ae9
     }
 
     fn tick(&self, engine: &Engine<Self>, delta: Duration) {
