<<<<<<< HEAD
#[cfg(test)] #[macro_use]
extern crate assert_matches;

use std::thread;
=======
use std::sync::atomic::{AtomicBool, Ordering};
use std::time::Duration;
>>>>>>> 8d46ad11

#[cfg(feature = "gui")]
pub mod gui;
#[cfg(feature = "graphics")]
pub mod render;
mod console;

pub struct Registry<'a> {
    #[cfg(feature = "gui")]
    pub window: gui::WindowRegistry<'a>,
}

pub trait Application: Sized {
    fn init(&self, engine: &Engine<Self>, registry: &mut Registry);
    fn tick(&self, engine: &Engine<Self>, delta: Duration);
}

/// Various metadata relating to an instance of the gTether Engine.
///
/// Used to construct a new Engine. Metadata includes things like the name of the application that
/// is utilizing the engine.
#[derive(Debug, Clone)]
pub struct EngineMetadata {
    pub application_name: Option<String>,

    pub _ne: NonExhaustive,
}

impl Default for EngineMetadata {
    fn default() -> Self {
        Self {
            application_name: None,
            _ne: NonExhaustive(()),
        }
    }
}

#[derive(Debug, Clone, Copy)]
pub enum EngineState {
    Init,
    Running,
}

/// Represents an instance of the gTether Engine.
///
/// All engine usage stems from this structure, and it is required to construct one first.
pub struct Engine<A: Application> {
    metadata: EngineMetadata,
    state: EngineState,
    app: A,
    pub(crate) should_exit: AtomicBool,
}

impl<A: Application> Engine<A> {
    #[inline]
    pub fn metadata(&self) -> &EngineMetadata { &self.metadata }

    #[inline]
    pub fn game(&self) -> &A { &self.app }

    #[inline]
    pub fn state(&self) -> EngineState { self.state }

    #[cfg(feature = "gui")]
    pub fn start(self) {
        gui::WindowAppHandler::start(self);
    }

    #[cfg(not(feature = "gui"))]
    pub fn start(self) {
        todo!()
    }

    pub fn request_exit(&self) {
        self.should_exit.store(true, Ordering::Relaxed);
    }
}

/// Build a new gTether Engine.
///
/// # Examples
///
/// ```
/// # use std::time::Duration;
/// # use gtether::{Engine, Registry};
/// use gtether::{Application, EngineBuilder, EngineMetadata};
///
/// struct MyApp {};
///
/// impl Application for MyApp {
///     // Implement relevant functions...
/// #    fn init(&self, engine: &Engine<Self>, registry: &mut Registry) {}
/// #    fn tick(&self, engine: &Engine<Self>, delta: Duration) {}
/// }
/// 
/// let app = MyApp {};
/// let engine = EngineBuilder::new()
///     .metadata(EngineMetadata {
///         application_name: Some("My Application".into()),
///         ..Default::default()
///     })
///     .app(app)
///     .build();
/// ```
pub struct EngineBuilder<A: Application> {
    metadata: Option<EngineMetadata>,
    app: Option<A>,
}

impl<A: Application> EngineBuilder<A> {
    pub fn new() -> Self {
        Self {
            metadata: None,
            app: None,
        }
    }

    pub fn metadata(mut self, metadata: EngineMetadata) -> Self {
        self.metadata = Some(metadata);
        self
    }

    pub fn app(mut self, app: A) -> Self {
        self.app = Some(app);
        self
    }

    pub fn build(self) -> Engine<A> {
        let metadata = self.metadata
            .expect(".metadata() is required");

        let app = self.app
            .expect(".app() is required");

        Engine {
            metadata,
            state: EngineState::Init,
            app,
            should_exit: AtomicBool::new(false),
        }
    }
}

/// A helper type for non-exhaustive structs.
///
/// This allows structures to be created via a constructor function or by update syntax in
/// combination with `Default::default()`. Copied from and inspired by Vulkano's NonExhaustive.
///
#[derive(Clone, Copy, Debug, PartialEq, Eq, Hash)]
pub struct NonExhaustive(pub(crate) ());<|MERGE_RESOLUTION|>--- conflicted
+++ resolved
@@ -1,12 +1,8 @@
-<<<<<<< HEAD
 #[cfg(test)] #[macro_use]
 extern crate assert_matches;
 
-use std::thread;
-=======
 use std::sync::atomic::{AtomicBool, Ordering};
 use std::time::Duration;
->>>>>>> 8d46ad11
 
 #[cfg(feature = "gui")]
 pub mod gui;
