--- conflicted
+++ resolved
@@ -10,12 +10,9 @@
 gui = ["graphics", "dep:winit"]
 
 [dependencies]
-<<<<<<< HEAD
-shlex = { workspace = true }
-=======
 nalgebra-glm = { workspace = true }
 parking_lot = { workspace = true }
->>>>>>> d73e7ae9
+shlex = { workspace = true }
 tracing = { workspace = true }
 vulkano = { workspace = true, optional = true }
 ump = { workspace = true }
